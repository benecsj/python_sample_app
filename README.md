--- conflicted
+++ resolved
@@ -1,4 +1,3 @@
-<<<<<<< HEAD
 # python_sample_app - Python Development Starter
 
 A minimal Python sample application demonstrating a clean repository structure, scripts, and a general-purpose test framework. The CLI reads a JSON configuration and writes `output.txt` with the configured message.
@@ -47,103 +46,6 @@
 - Writes `output.txt` with the `test` value followed by a newline
 
 ## Development
-=======
-# python_sample_app - Sample python app
-
-## Status
-[![Run Tests](https://github.com/fischerjooo/c2puml/actions/workflows/test.yml/badge.svg)](https://github.com/fischerjooo/c2puml/actions/workflows/test.yml)
-[![Coverage Reports](https://github.com/fischerjooo/c2puml/actions/workflows/test-coverage.yml/badge.svg)](https://github.com/fischerjooo/c2puml/actions/workflows/test-coverage.yml)
-[![Deploy Website](https://github.com/fischerjooo/c2puml/actions/workflows/deploy-website.yml/badge.svg)](https://github.com/fischerjooo/c2puml/actions/workflows/deploy-website.yml)
-
-## Reports
-
-- [📊 Combined Coverage Report](https://fischerjooo.github.io/c2puml/artifacts/coverage/htmlcov/index.html) - Comprehensive coverage report with summary and detailed per-file analysis
-- [📝 Test Summary](https://fischerjooo.github.io/c2puml/artifacts/test_reports/test_summary.html) - Test execution summary and statistics
-
-## Documentation
-
-- [📖 Specification](https://github.com/fischerjooo/c2puml/blob/main/docs/specification.md) - Complete technical specification and architecture documentation
-
-## Releases
-
-- [📦 Download ZIP](https://github.com/fischerjooo/c2puml/archive/refs/heads/release.zip) - Download the latest release as ZIP archive
-- [📦 Download TAR.GZ](https://github.com/fischerjooo/c2puml/archive/refs/heads/release.tar.gz) - Download the latest release as TAR.GZ archive
-
-## Features
-
-## Installation
-
-### Option 1: Install as Python Package (Recommended)
-
-```bash
-git clone https://github.com/fischerjooo/c2puml.git
-cd c2puml
-python3 -m pip install -e .
-```
-
-### Option 2: Use Standalone Script (No Installation Required)
-
-If you prefer not to install the package, you can use the standalone script directly:
-
-```bash
-git clone https://github.com/fischerjooo/c2puml.git
-cd c2puml
-# No installation needed - just run the script directly
-python3 main.py --config tests/example/config.json
-```
-
-**Prerequisites for standalone usage:**
-- Python 3.7 or later
-- The complete c2puml source code (including the `src/` directory)
-
-## Quick Start
-
-### Basic Usage
-
-#### Using Installed Package
-
-#### Using Standalone Script (No Installation)
-
-**Note**: Both methods provide identical functionality. Choose the one that best fits your workflow.
-
-### Installation vs Standalone: Which to Choose?
-
-| Feature | Installed Package | Standalone Script |
-|---------|-------------------|-------------------|
-| **Installation** | `pip install -e .` | None required |
-| **Command** | `c2puml` | `python3 main.py` |
-| **Portability** | System dependent | High (copy files) |
-| **Updates** | `pip install --upgrade` | Manual (update source) |
-| **Dependencies** | Automatic via pip | Manual management |
-| **Development** | Good | Excellent |
-| **CI/CD Integration** | Standard | Easy |
-| **Distribution** | Package distribution | Source required |
-
-**Choose installed package if:**
-- You plan to use c2puml regularly
-- You want automatic dependency management
-- You prefer standard Python package workflows
-
-**Choose standalone script if:**
-- You want to try c2puml without installation
-- You're in a restricted environment
-- You need maximum portability
-- You're doing development or testing
-
-
-## Generated Output
-
-
-## Architecture
-
-**1-step processing pipeline with modular core components:**
-
-### Core Components
-
-## Development Setup
-
-### Manual Setup
->>>>>>> b69b8c2f
 
 ### Create a venv and install dev deps
 ```bash
@@ -153,7 +55,6 @@
 pip install -e .
 ```
 
-<<<<<<< HEAD
 ### Scripts
 - Run tests (unittest by default):
   - Linux/macOS: `./scripts/run_all_tests.sh`
@@ -170,64 +71,4 @@
 - Pass an explicit `--config` path if running outside the repo root.
 
 ## License
-MIT License
-
-=======
-### VSCode Configuration
-
-The project includes pre-configured VSCode settings for:
-- Python auto-formatting with Black
-- Import sorting with isort
-- Linting with flake8
-- Auto-save and formatting on save
-
-**VSCode Tasks**: The project includes pre-configured tasks accessible via `Ctrl+Shift+P` → "Tasks: Run Task":
-- **Run Full Workflow** - Complete analysis and diagram generation (parse → transform → generate)
-- **Run Example** - Quick test with example files and comprehensive verification
-- **Run Tests** - Execute comprehensive test suite with coverage reporting
-- **Format & Lint** - Code quality checks with Black, isort, and flake8
-
-
-### Development Commands
-
-```bash
-# Run all tests
-./scripts/run_all_tests.sh     # Linux/macOS
-scripts/run_all_tests.bat      # Windows
-python scripts/run_all_tests.py # Cross-platform
-
-# Run tests with coverage
-./scripts/run_tests_with_coverage.sh # Linux/macOS (comprehensive coverage)
-
-# Format and lint code
-scripts/format_lint.bat        # Windows
-
-
-# Run full workflow (parse → transform → generate)
-./scripts/run_all.sh           # Linux/macOS
-scripts/run_all.bat            # Windows
-
-# Run example workflow
-./scripts/run_example.sh       # Linux/macOS
-scripts/run_example.bat        # Windows
-# Or use standalone script directly:
-python3 main.py --config tests/example/config.json
-
-# Install dependencies
-scripts/install_dependencies.bat # Windows
-
-# Git management utilities
-scripts/git_manage.bat         # Windows - Interactive git operations
-scripts/git_reset_pull.bat     # Windows - Reset and pull from remote
-
-# Debug and development utilities
-python scripts/debug.py        # Development debugging script
-python scripts/run_example_with_coverage.py # Example with coverage
-```
-
-## Troubleshooting
-
-## License
-
-MIT License
->>>>>>> b69b8c2f
+MIT License